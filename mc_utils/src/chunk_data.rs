use mc_networking:: data_types::{
    bitbuffer::BitBuffer,
    bitset::BitSet,
};
use mc_networking::packets::client_bound::{
    C1FChunkDataAndUpdateLight,
    C1FSection, C1FPalettedContainer
};

use std::ops::Deref;
use std::ops::DerefMut;

use serde::{Deserialize, Serialize};
use serde_big_array::BigArray;

pub type BlockState = u16;

/// Because neither serde nor big array can just use a boxed slice of 4096 u16.
/// So this type is a (de)serializable array of 4096 u16.
#[derive(Clone, Deserialize, Serialize)]
pub struct ChunkArray {
    #[serde(with = "BigArray")] 
    pub array: [BlockState; 4096],
}

impl From<[BlockState; 4096]> for ChunkArray {
    fn from(array: [BlockState; 4096]) -> Self {
        Self { array }
    }
}

impl Into<[BlockState; 4096]> for ChunkArray {
    fn into(self) -> [BlockState; 4096] {
        self.array
    }
}

impl Deref for ChunkArray {
    type Target = [BlockState; 4096];
    fn deref(&self) -> &[BlockState; 4096] {
        &self.array
    }
}
impl DerefMut for ChunkArray {
    fn deref_mut(&mut self) -> &mut [BlockState; 4096] {
        &mut self.array
    }
}

#[derive(Clone, Deserialize, Serialize)]
pub enum ChunkDataSection {
    Paletted {
        blocks: Box<ChunkArray>,
        palette: Vec<i32>,
    },
    Filled(BlockState),
}
impl ChunkDataSection {
    pub fn new() -> Self {
        Self::Filled(0)
    }

    pub fn to_paletted(&mut self) {
        let fill_with = if let Self::Filled(x) = self {
            *x
        } else { return };

        let mut palette = vec![0];
        let fill_with_index = if fill_with == 0 { 0 } else {
            palette.push(fill_with as i32);
            1
        };

        *self = Self::Paletted {
            blocks: Box::new([fill_with_index; 4096].into()),
            palette,
        };
    }

<<<<<<< HEAD
    pub fn set_block(&mut self, x: u8, y: u8, z: u8, block: u16) {
        let (x, y, z) = (x as usize, y as usize, z as usize);
        if let Some((pb, _)) = self
            .palette
            .iter()
            .enumerate()
            .find(|(_, b)| **b == block as i32)
        {
            self.blocks[x + (z * 16) + (y * 256)] = pb as u16;
        } else {
            self.blocks[x + (z * 16) + (y * 256)] = self.palette.len() as u16;
            self.palette.push(block as i32);
=======
    pub fn fill_with(&mut self, block: BlockState) {
        *self = Self::Filled(block);
    }

    pub fn set_block(&mut self, x: u8, y: u8, z: u8, block: BlockState) {
        match self {
            // If the chunk is filled with the correct block there is nothing to do
            Self::Filled(filled_with) if *filled_with == block
                => return,

            Self::Filled(..) => {
                self.to_paletted();
            }

            Self::Paletted { .. } => (),
        }

        match self {
            Self::Paletted { blocks, palette } => {
                let (x, y, z) = (x as usize, y as usize, z as usize);
                if let Some((pb, _)) = palette.iter()
                    .enumerate().find(|(_, b)| **b == block as i32)
                {
                    blocks[x + (z * 16) + (y * 256)] = pb as BlockState;
                }
                else {
                    blocks[x + (z * 16) + (y * 256)] = palette.len() as BlockState;
                    palette.push(block as i32);
                }
            },

            _ => unreachable!(),
>>>>>>> bad8e32f
        }
    }

    pub fn get_block(&self, x: u8, y: u8, z: u8) -> BlockState {
        match self {
            Self::Filled(x) => *x,
            Self::Paletted { blocks, palette } => {
                let (x, y, z) = (x as usize, y as usize, z as usize);
                palette[blocks[x + (z * 16) + (y * 256)] as usize] as BlockState
            }
        }
    }

    fn encode(&self) -> C1FSection {
        match self {
            Self::Paletted { blocks: s_blocks, palette: s_palette } => {
                let mut block_count = 0;

                let bits_per_block = ((s_palette.len() as f64).log2().ceil() as u8).max(4);
                let mut blocks = BitBuffer::create(bits_per_block, 4096);

                debug_assert!(s_palette[0] == 0, "The way block_count is calculated must be changed");
                for (i, pb) in s_blocks.iter().enumerate() {
                    if *pb != 0
                    { block_count += 1 }
                    blocks.set_entry(i, *pb as u32);
                }

                C1FSection {
                    block_count,
                    block_states: C1FPalettedContainer::Indirect {
                        bits_per_entry: bits_per_block,
                        palette: s_palette.clone(),
                        data_array: blocks.into_buffer()
                    },
                    biomes: C1FPalettedContainer::Single(0),
                }
            }

            Self::Filled(x) => {
                C1FSection {
                    block_count: if *x != 0 { 4096 } else { 0 },
                    block_states: C1FPalettedContainer::Single(*x as _),
                    biomes: C1FPalettedContainer::Single(0),
                }
            }
        }
    }
}
impl Default for ChunkDataSection {
    fn default() -> Self {
        Self::Filled(0)
    }
}


#[derive(Clone, Default, Deserialize, Serialize)]
pub struct ChunkData {
    sections: Vec<ChunkDataSection>,
}
impl ChunkData {
    pub fn new(sections: usize) -> Self {
        Self {
            sections: vec![Default::default(); sections],
        }
    }

    /// Return the height of this chunk in number of sections
    pub fn sections_height(&self) -> usize {
        self.sections.len()
    }
    /// Return the height of this chunk in number of blocks
    pub fn block_height(&self) -> usize {
        self.sections_height() * 16
    }

    /// Get a reference to a section
    pub fn get_section(&self, y: u8) -> &ChunkDataSection {
        &self.sections[y as usize]
    }
    /// Get a mutable reference to a section
    pub fn get_section_mut(&mut self, y: u8) -> &mut ChunkDataSection {
        &mut self.sections[y as usize]
    }

    pub fn set_block(&mut self, x: u8, y: u8, z: u8, block: BlockState) {
        let section = self.get_section_mut(y / 16);
        section.set_block(x, y.rem_euclid(16), z, block);
    }
    pub fn get_block(&self, x: u8, y: u16, z: u8) -> BlockState {
        self.get_section((y / 16) as u8)
            .get_block(x, y.rem_euclid(16) as u8, z)
    }

    pub fn encode_full(
        &self, chunk_x: i32, chunk_z: i32
    ) -> C1FChunkDataAndUpdateLight {
        let motion_blocking_heightmap = {
            let mut motion_blocking_heightmap = BitBuffer::create(9, 256);
            for x in 0..16 {
                for z in 0..16 {
                    'height_loop: for y in (0..self.block_height()).rev() {
                        if self.get_block(x, y as u16, z) != 0 {
                            motion_blocking_heightmap.set_entry(((x * 16) + z) as usize, y as u32);
                            break 'height_loop;
                        }
                    }
                }
            }
            motion_blocking_heightmap
        };
        let chunk_sections = self.sections.iter().map(|s| s.encode()).collect();

        C1FChunkDataAndUpdateLight {
            chunk_x,
            chunk_z,
<<<<<<< HEAD
            full_chunk: full,
            biomes: if full {
                Some(self.biomes.to_vec())
            } else {
                None
            },
            primary_bit_mask,
=======
>>>>>>> bad8e32f
            heightmaps: {
                let mut heightmaps = nbt::Blob::new();
                heightmaps
                    .insert("MOTION_BLOCKING", motion_blocking_heightmap.into_buffer())
                    .unwrap();
                heightmaps
            },
            chunk_sections,
            block_entities: vec![],
            trust_edges: true,
            sky_light_mask: BitSet::new(),
            block_light_mask: BitSet::new(),
            empty_sky_light_mask: BitSet::new(),
            empty_block_light_mask: BitSet::new(),
            sky_light_array: vec![],
            block_light_array: vec![],
        }
    }
}<|MERGE_RESOLUTION|>--- conflicted
+++ resolved
@@ -77,20 +77,6 @@
         };
     }
 
-<<<<<<< HEAD
-    pub fn set_block(&mut self, x: u8, y: u8, z: u8, block: u16) {
-        let (x, y, z) = (x as usize, y as usize, z as usize);
-        if let Some((pb, _)) = self
-            .palette
-            .iter()
-            .enumerate()
-            .find(|(_, b)| **b == block as i32)
-        {
-            self.blocks[x + (z * 16) + (y * 256)] = pb as u16;
-        } else {
-            self.blocks[x + (z * 16) + (y * 256)] = self.palette.len() as u16;
-            self.palette.push(block as i32);
-=======
     pub fn fill_with(&mut self, block: BlockState) {
         *self = Self::Filled(block);
     }
@@ -123,7 +109,6 @@
             },
 
             _ => unreachable!(),
->>>>>>> bad8e32f
         }
     }
 
@@ -240,16 +225,6 @@
         C1FChunkDataAndUpdateLight {
             chunk_x,
             chunk_z,
-<<<<<<< HEAD
-            full_chunk: full,
-            biomes: if full {
-                Some(self.biomes.to_vec())
-            } else {
-                None
-            },
-            primary_bit_mask,
-=======
->>>>>>> bad8e32f
             heightmaps: {
                 let mut heightmaps = nbt::Blob::new();
                 heightmaps
