--- conflicted
+++ resolved
@@ -5,11 +5,7 @@
     map,
     packets::{
         client_bound::*,
-<<<<<<< HEAD
-        server_bound::{S1APlayerDiggingFace, S1APlayerDiggingStatus},
-=======
         server_bound::{S1CDiggingFace, S1CStatus},
->>>>>>> bad8e32f
     },
 };
 use mc_server_lib::{
@@ -622,24 +618,14 @@
                     status,
                     face: _,
                 } => {
-<<<<<<< HEAD
-                    if status == S1APlayerDiggingStatus::StartedDigging
-                        || status == S1APlayerDiggingStatus::FinishedDigging
-                        || status == S1APlayerDiggingStatus::CancelledDigging
-=======
                     if status == S1CStatus::StartedDigging
                         || status == S1CStatus::FinishedDigging
                         || status == S1CStatus::CancelledDigging
->>>>>>> bad8e32f
                     {
                         let mut successful = true;
 
                         let player_ref = player_ref.as_ref().unwrap();
-<<<<<<< HEAD
-                        if status == S1APlayerDiggingStatus::StartedDigging {
-=======
                         if status == S1CStatus::StartedDigging {
->>>>>>> bad8e32f
                             if player_ref.entity.read().await.as_player().gamemode == 1 {
                                 chunk_holder
                                     .set_block(position.x, position.y as u8, position.z, 0)
@@ -649,11 +635,7 @@
                             }
                         }
 
-<<<<<<< HEAD
-                        if status == S1APlayerDiggingStatus::FinishedDigging {
-=======
                         if status == S1CStatus::FinishedDigging {
->>>>>>> bad8e32f
                             successful = false;
                         }
                         let block = chunk_holder
@@ -663,11 +645,7 @@
                             .send_packet_async(&C06SetBlockDestroyStage {
                                 position: position.clone(),
                                 block: block as i32,
-<<<<<<< HEAD
-                                status: S1APlayerDiggingStatus::CancelledDigging,
-=======
                                 status: S1CStatus::CancelledDigging,
->>>>>>> bad8e32f
                                 successful,
                             })
                             .await;
@@ -703,24 +681,6 @@
                         if let Ok(block_id) = block_id {
                             let mut new_block_pos = position.clone();
                             match face {
-<<<<<<< HEAD
-                                S1APlayerDiggingFace::Top => {
-                                    new_block_pos.y += 1;
-                                }
-                                S1APlayerDiggingFace::Bottom => {
-                                    new_block_pos.y -= 1;
-                                }
-                                S1APlayerDiggingFace::North => {
-                                    new_block_pos.z -= 1;
-                                }
-                                S1APlayerDiggingFace::East => {
-                                    new_block_pos.x += 1;
-                                }
-                                S1APlayerDiggingFace::South => {
-                                    new_block_pos.z += 1;
-                                }
-                                S1APlayerDiggingFace::West => {
-=======
                                 S1CDiggingFace::Top => {
                                     new_block_pos.y += 1;
                                 }
@@ -737,7 +697,6 @@
                                     new_block_pos.z += 1;
                                 }
                                 S1CDiggingFace::West => {
->>>>>>> bad8e32f
                                     new_block_pos.x -= 1;
                                 }
                             }
