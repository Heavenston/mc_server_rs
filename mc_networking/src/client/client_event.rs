--- conflicted
+++ resolved
@@ -1,11 +1,4 @@
-<<<<<<< HEAD
-use crate::{
-    data_types::{Position, Slot},
-    packets::server_bound::{S1APlayerDiggingFace, S1APlayerDiggingStatus},
-};
-=======
 use crate::packets::server_bound::*;
->>>>>>> bad8e32f
 
 use tokio::sync::oneshot;
 use uuid::Uuid;
@@ -48,137 +41,6 @@
         delay: u128,
     },
 
-<<<<<<< HEAD
-    /// Correspond to packet S03ChatMessage
-    ChatMessage {
-        message: String,
-    },
-    /// This is sent by the player when it clicks on a slot in a window.
-    ///
-    /// <https://wiki.vg/Protocol#Click_Window>
-    /// Correspond to packet S09ClickWindow
-    ClickWindow {
-        /// The ID of the window which was clicked. 0 for player inventory.
-        window_id: u8,
-        /// The clicked slot number, see wiki.vg
-        slot_id: i16,
-        /// The button used in the click, see below
-        button: i8,
-        /// A unique number for the action, implemented by Notchian as a counter,
-        /// starting at 1 (different counter for every window ID).
-        action_number: i16,
-        /// Inventory operation mode, see wiki.vg
-        mode: i32,
-        /// The clicked slot. Has to be empty (item ID = -1) for drop mode.
-        clicked_item: Slot,
-    },
-    /// Mods and plugins can use this to send their data.
-    ///
-    /// <https://wiki.vg/Protocol#Plugin_Message_.28serverbound.29>
-    /// Correspond to the packet S0BPluginMessage
-    PluginMessage {
-        channel: String,
-        data: Vec<u8>,
-    },
-    /// Correspond to packet S12PlayerPosition
-    PlayerPosition {
-        x: f64,
-        y: f64,
-        z: f64,
-        on_ground: bool,
-    },
-    /// A combination of PlayerRotation and PlayerPositionAndRotation.
-    /// Correspond to packet S13PlayerPositionAndRotation
-    PlayerPositionAndRotation {
-        x: f64,
-        y: f64,
-        z: f64,
-        yaw: f32,
-        pitch: f32,
-        on_ground: bool,
-    },
-    /// Correspond to packet S14PlayerRotation
-    PlayerRotation {
-        yaw: f32,
-        pitch: f32,
-        on_ground: bool,
-    },
-    /// Sent by the client to indicate that it has performed certain actions:
-    /// sneaking (crouching), sprinting, exiting a bed,
-    /// jumping with a horse, and opening a horse's inventory while riding it.
-    ///
-    /// <https://wiki.vg/Protocol#Entity_Action>
-    /// Correspond to the packet S1CEntityAction
-    EntityAction {
-        /// Player ID
-        entity_id: i32,
-        /// The ID of the action, see wiki.vg
-        action_id: i32,
-        /// Only used by the “start jump with horse” action, in which case it ranges from 0 to 100. In all other cases it is 0.
-        jump_boost: i32,
-    },
-    /// The vanilla client sends this when the player starts/stops flying.
-    ///
-    /// <https://wiki.vg/Protocol#Player_Abilities_.28serverbound.29>
-    /// Correspond to the packet S1APlayerAbilities
-    PlayerAbilities {
-        is_flying: bool,
-    },
-    /// Sent when the player mines a block.
-    ///
-    /// <https://wiki.vg/Protocol#Player_Digging>
-    /// Correspond to the packet S1BPlayerDigging
-    PlayerDigging {
-        status: S1APlayerDiggingStatus,
-        position: Position,
-        face: S1APlayerDiggingFace,
-    },
-    /// Sent when the player changes the slot selection
-    ///
-    /// <https://wiki.vg/Protocol#Held_Item_Change_.28serverbound.29>
-    /// Correspond to the packet S25HeldItemChange
-    HeldItemChange {
-        /// The slot which the player has selected (0–8)
-        slot: i16,
-    },
-    /// While the user is in the standard inventory (i.e., not a crafting bench) in Creative mode,
-    /// the player will send this packet.
-    /// This action can be described as "set inventory slot".
-    ///
-    /// <https://wiki.vg/Protocol#Creative_Inventory_Action>
-    /// Correspond to the packet S28CreativeInventoryAction
-    CreativeInventoryAction {
-        slot_id: i16,
-        slot: Slot,
-    },
-    /// Sent when the player's arm swings.
-    ///
-    /// <https://wiki.vg/Protocol#Animation_.28serverbound.29>
-    /// Correspond to the packet S2CAnimation
-    Animation {
-        hand: i32,
-    },
-    /// Upon placing a block, this packet is sent once.
-    ///
-    /// <https://wiki.vg/Protocol#Player_Block_Placement>
-    /// Correspond to the packet S2EPlayerBlockPlacement
-    PlayerBlockPlacement {
-        /// The hand from which the block is placed; 0: main hand, 1: off hand
-        hand: i32,
-        /// Block position
-        position: Position,
-        /// The face on which the block is placed
-        face: S1APlayerDiggingFace,
-        /// The position of the crosshair on the block, from 0 to 1 increasing from west to east
-        cursor_position_x: f32,
-        /// The position of the crosshair on the block, from 0 to 1 increasing from bottom to top
-        cursor_position_y: f32,
-        /// The position of the crosshair on the block, from 0 to 1 increasing from north to south
-        cursor_position_z: f32,
-        /// True when the player's head is inside of a block.
-        inside_block: bool,
-    },
-=======
     ChatMessage(S04ChatMessage),
     ClickContainer(S0AClickContainer),
     PluginMessage(S0CPluginMessage),
@@ -192,5 +54,4 @@
     SetCreativeModeSlot(S2ASetCreativeModeSlot),
     SwingArm(S2ESwingArm),
     UseItemOn(S30UseItemOn),
->>>>>>> bad8e32f
 }