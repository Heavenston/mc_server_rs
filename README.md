# Mc Server

This is an implementation of a minecraft server in Rust.
<<<<<<< HEAD
You *can* use it's libs to create your own server, but i do not provide any documentation *yet*. It is still in very early stage of development.\
=======
You *can* use its libs to create your own server, but i do not provide any documentation *yet*, but i do not recommend so because it is still in very early stage of development.\
>>>>>>> bad8e32f
I will use it to create a server when it will be mature enough.

## Inspirations
Special thanks to the [Minestom](https://github.com/Minestom/Minestom) community which helped me a lot, and are just very nice peoples\
I used the same packet naming as [MCHPRS](https://github.com/MCHPR/MCHPRS), and i took some crates and ways of doing things from [feather](https://github.com/feather-rs/feather)

## The name
The project still doesn't have a name, because i'm really bad at finding names, so if you have any ideas please let me know ;)

## Contributing
Pull requests are welcome. For major changes, please open an issue first to discuss what you would like to change.

## License
[MIT](https://choosealicense.com/licenses/mit/)<|MERGE_RESOLUTION|>--- conflicted
+++ resolved
@@ -1,11 +1,7 @@
 # Mc Server
 
 This is an implementation of a minecraft server in Rust.
-<<<<<<< HEAD
-You *can* use it's libs to create your own server, but i do not provide any documentation *yet*. It is still in very early stage of development.\
-=======
 You *can* use its libs to create your own server, but i do not provide any documentation *yet*, but i do not recommend so because it is still in very early stage of development.\
->>>>>>> bad8e32f
 I will use it to create a server when it will be mature enough.
 
 ## Inspirations
